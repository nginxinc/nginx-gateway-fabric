--- conflicted
+++ resolved
@@ -231,11 +231,7 @@
 
 If you have any issues while testing the configuration, try the following to debug your configuration and setup:
 
-<<<<<<< HEAD
-- Make sure you set the shell variables $GW_IP and $GW_PORT to the public IP and port of the NGINX Gateway Fabric Service. Instructions for finding those values are in the [installation documentation]({{< relref "installation/#expose-nginx-gateway-fabric" >}}).
-=======
-- Make sure you set the shell variables $GW_IP and $GW_PORT to the public IP and port of the NGINX Gateway Fabric service. Instructions for finding those values are in the [installation documentation]({{< relref "/how-to/installation/installation.md#expose-nginx-gateway-fabric" >}}).
->>>>>>> fb4f5846
+- Make sure you set the shell variables $GW_IP and $GW_PORT to the public IP and port of the NGINX Gateway Fabric Service. Instructions for finding those values are in the [Expose NGINX Gateway Fabric]({{< relref "installation/expose-nginx-gateway-fabric.md" >}}) guide.
 
 - Check the status of the gateway:
 
